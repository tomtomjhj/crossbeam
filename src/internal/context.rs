//! Thread-local context used in select.

use std::sync::Arc;
use std::sync::atomic::{AtomicUsize, Ordering};
use std::thread::{self, Thread, ThreadId};
use std::time::Instant;

use internal::select::Selected;
use internal::utils::Backoff;

/// Thread-local context used in select.
///
/// This struct is typically wrapped in an `Arc` so that it can be shared among other threads, too.
pub struct Context {
    /// Selected operation.
    select: AtomicUsize,

    /// Thread handle.
    thread: Thread,

    /// Thread id.
    thread_id: ThreadId,

    /// A slot into which another thread may store a pointer to its `Packet`.
    packet: AtomicUsize,
}

impl Context {
    /// Creates a new `Arc<Context>`.
    pub fn new() -> Arc<Context> {
        Arc::new(Context {
            select: AtomicUsize::new(Select::Waiting.into()),
            thread: thread::current(),
            thread_id: thread::current().id(),
            packet: AtomicUsize::new(0),
        })
    }

    /// Resets `select` and `packet`.
    ///
    /// This method is used for initialization before the start of select.
    #[inline]
    pub fn reset(&self) {
        self.select.store(Select::Waiting.into(), Ordering::Release);
        self.packet.store(0, Ordering::Release);
    }

    /// Attempts to select an operation.
    ///
    /// On failure, the previously selected operation is returned.
    #[inline]
    pub fn try_select(&self, select: Selected) -> Result<(), Selected> {
        self.select
            .compare_exchange(
                Selected::Waiting.into(),
                select.into(),
                Ordering::AcqRel,
                Ordering::Acquire,
            )
            .map(|_| ())
            .map_err(|e| e.into())
    }

    /// Returns the selected operation.
    #[inline]
    pub fn selected(&self) -> Selected {
        Selected::from(self.select.load(Ordering::Acquire))
    }

    /// Stores a packet.
    ///
    /// This method must be called after `try_select` succeeds and there is a packet to provide.
    #[inline]
    pub fn store_packet(&self, packet: usize) {
        if packet != 0 {
            self.packet.store(packet, Ordering::Release);
        }
    }

    /// Waits until a packet is provided and returns it.
    #[inline]
    pub fn wait_packet(&self) -> usize {
        let backoff = &mut Backoff::new();
        loop {
            let packet = self.packet.load(Ordering::Acquire);
            if packet != 0 {
                return packet;
            }
            backoff.step();
        }
    }

    /// Waits until an operation is selected and returns it.
    ///
    /// If the deadline is reached, `Select::Aborted` will be selected.
    #[inline]
<<<<<<< HEAD
    pub fn thread_id(&self) -> ThreadId {
        self.thread_id
    }
}

thread_local! {
    /// The thread-local context.
    static CONTEXT: Arc<Context> = Arc::new(Context {
        select: AtomicUsize::new(Selected::Waiting.into()),
        thread: thread::current(),
        thread_id: thread::current().id(),
        packet: AtomicUsize::new(0),
    });
}

/// Returns the context associated with the current thread.
#[inline]
pub fn current() -> Arc<Context> {
    CONTEXT.with(|cx| cx.clone())
}

/// Attempts to select an operation for the current thread.
#[inline]
pub fn current_try_select(select: Selected) -> Result<(), Selected> {
    CONTEXT.with(|cx| cx.try_select(select))
}

/// Returns the selected operation for the current thread.
#[inline]
pub fn current_selected() -> Selected {
    CONTEXT.with(|cx| cx.selected())
}

/// Resets `select` and `packet`.
///
/// This method is used for initialization before the start of select.
#[inline]
pub fn current_reset() {
    CONTEXT.with(|cx| {
        cx.select.store(Selected::Waiting.into(), Ordering::Release);
        cx.packet.store(0, Ordering::Release);
    })
}

/// Waits until an operation is selected for the current thread and returns it.
///
/// If the deadline is reached, `Selected::Aborted` will be selected.
#[inline]
pub fn current_wait_until(deadline: Option<Instant>) -> Selected {
    CONTEXT.with(|cx| {
        // Spin for a short time, waiting until an operation is selected.
        let backoff = &mut Backoff::new();
        loop {
            let sel = Selected::from(cx.select.load(Ordering::Acquire));
            if sel != Selected::Waiting {
=======
    pub fn wait_until(&self, deadline: Option<Instant>) -> Select {
        // Spin for a short time, waiting until an operation is selected.
        let backoff = &mut Backoff::new();
        loop {
            let sel = Select::from(self.select.load(Ordering::Acquire));
            if sel != Select::Waiting {
>>>>>>> 6a4b9060
                return sel;
            }

            if !backoff.step() {
                break;
            }
        }

        loop {
            // Check whether an operation has been selected.
<<<<<<< HEAD
            let sel = Selected::from(cx.select.load(Ordering::Acquire));
            if sel != Selected::Waiting {
=======
            let sel = Select::from(self.select.load(Ordering::Acquire));
            if sel != Select::Waiting {
>>>>>>> 6a4b9060
                return sel;
            }

            // If there's a deadline, park the current thread until the deadline is reached.
            if let Some(end) = deadline {
                let now = Instant::now();

                if now < end {
                    thread::park_timeout(end - now);
                } else {
                    // The deadline has been reached. Try aborting select.
<<<<<<< HEAD
                    return match cx.try_select(Selected::Aborted) {
                        Ok(()) => Selected::Aborted,
=======
                    return match self.try_select(Select::Aborted) {
                        Ok(()) => Select::Aborted,
>>>>>>> 6a4b9060
                        Err(s) => s,
                    };
                }
            } else {
                thread::park();
            }
        }
    }

    /// Unparks the thread this context belongs to.
    #[inline]
    pub fn unpark(&self) {
        self.thread.unpark();
    }

    /// Returns the id of the thread this context belongs to.
    #[inline]
    pub fn thread_id(&self) -> ThreadId {
        self.thread_id
    }
}

thread_local! {
    /// The thread-local context.
    static CONTEXT: Arc<Context> = Context::new();
}

/// Acquires a reference to the context associated with the current thread.
///
/// During TLS teardown this reference might change.
#[inline]
pub fn with_current<F, R>(mut f: F) -> R
where
    F: FnMut(&Arc<Context>) -> R,
{
    CONTEXT.try_with(|cx| f(cx)).unwrap_or_else(|_| f(&Context::new()))
}

/// Returns the id of the current thread.
#[inline]
pub fn current_thread_id() -> ThreadId {
    CONTEXT.try_with(|cx| cx.thread_id)
        .unwrap_or_else(|_| thread::current().id())
}<|MERGE_RESOLUTION|>--- conflicted
+++ resolved
@@ -29,7 +29,7 @@
     /// Creates a new `Arc<Context>`.
     pub fn new() -> Arc<Context> {
         Arc::new(Context {
-            select: AtomicUsize::new(Select::Waiting.into()),
+            select: AtomicUsize::new(Selected::Waiting.into()),
             thread: thread::current(),
             thread_id: thread::current().id(),
             packet: AtomicUsize::new(0),
@@ -41,7 +41,7 @@
     /// This method is used for initialization before the start of select.
     #[inline]
     pub fn reset(&self) {
-        self.select.store(Select::Waiting.into(), Ordering::Release);
+        self.select.store(Selected::Waiting.into(), Ordering::Release);
         self.packet.store(0, Ordering::Release);
     }
 
@@ -92,72 +92,14 @@
 
     /// Waits until an operation is selected and returns it.
     ///
-    /// If the deadline is reached, `Select::Aborted` will be selected.
+    /// If the deadline is reached, `Selected::Aborted` will be selected.
     #[inline]
-<<<<<<< HEAD
-    pub fn thread_id(&self) -> ThreadId {
-        self.thread_id
-    }
-}
-
-thread_local! {
-    /// The thread-local context.
-    static CONTEXT: Arc<Context> = Arc::new(Context {
-        select: AtomicUsize::new(Selected::Waiting.into()),
-        thread: thread::current(),
-        thread_id: thread::current().id(),
-        packet: AtomicUsize::new(0),
-    });
-}
-
-/// Returns the context associated with the current thread.
-#[inline]
-pub fn current() -> Arc<Context> {
-    CONTEXT.with(|cx| cx.clone())
-}
-
-/// Attempts to select an operation for the current thread.
-#[inline]
-pub fn current_try_select(select: Selected) -> Result<(), Selected> {
-    CONTEXT.with(|cx| cx.try_select(select))
-}
-
-/// Returns the selected operation for the current thread.
-#[inline]
-pub fn current_selected() -> Selected {
-    CONTEXT.with(|cx| cx.selected())
-}
-
-/// Resets `select` and `packet`.
-///
-/// This method is used for initialization before the start of select.
-#[inline]
-pub fn current_reset() {
-    CONTEXT.with(|cx| {
-        cx.select.store(Selected::Waiting.into(), Ordering::Release);
-        cx.packet.store(0, Ordering::Release);
-    })
-}
-
-/// Waits until an operation is selected for the current thread and returns it.
-///
-/// If the deadline is reached, `Selected::Aborted` will be selected.
-#[inline]
-pub fn current_wait_until(deadline: Option<Instant>) -> Selected {
-    CONTEXT.with(|cx| {
+    pub fn wait_until(&self, deadline: Option<Instant>) -> Selected {
         // Spin for a short time, waiting until an operation is selected.
         let backoff = &mut Backoff::new();
         loop {
-            let sel = Selected::from(cx.select.load(Ordering::Acquire));
+            let sel = Selected::from(self.select.load(Ordering::Acquire));
             if sel != Selected::Waiting {
-=======
-    pub fn wait_until(&self, deadline: Option<Instant>) -> Select {
-        // Spin for a short time, waiting until an operation is selected.
-        let backoff = &mut Backoff::new();
-        loop {
-            let sel = Select::from(self.select.load(Ordering::Acquire));
-            if sel != Select::Waiting {
->>>>>>> 6a4b9060
                 return sel;
             }
 
@@ -168,13 +110,8 @@
 
         loop {
             // Check whether an operation has been selected.
-<<<<<<< HEAD
-            let sel = Selected::from(cx.select.load(Ordering::Acquire));
+            let sel = Selected::from(self.select.load(Ordering::Acquire));
             if sel != Selected::Waiting {
-=======
-            let sel = Select::from(self.select.load(Ordering::Acquire));
-            if sel != Select::Waiting {
->>>>>>> 6a4b9060
                 return sel;
             }
 
@@ -186,13 +123,8 @@
                     thread::park_timeout(end - now);
                 } else {
                     // The deadline has been reached. Try aborting select.
-<<<<<<< HEAD
-                    return match cx.try_select(Selected::Aborted) {
+                    return match self.try_select(Selected::Aborted) {
                         Ok(()) => Selected::Aborted,
-=======
-                    return match self.try_select(Select::Aborted) {
-                        Ok(()) => Select::Aborted,
->>>>>>> 6a4b9060
                         Err(s) => s,
                     };
                 }
